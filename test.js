--- conflicted
+++ resolved
@@ -343,8 +343,6 @@
     client.ttl(["setex key"], last(name, require_number_pos(name)));
 };
 
-// plenty of tests of MSET already
-
 tests.MSETNX = function () {
     var name = "MSETNX";
     client.mset(["mset1", "val1", "mset2", "val2", "mset3", "val3"], require_string("OK", name));
@@ -355,26 +353,23 @@
     client.exists(["mset4"], last(name, require_number(1, name)));
 };
 
-<<<<<<< HEAD
-=======
-tests.MULTI = function () {
-    var name = "MULTI";
-
-    client
-      .multi
-      .mset('some', '10', 'keys', '20')
-      .incr('some')
-      .incr('keys')
-      .mget('some', 'keys')
-      .exec(function(err, replies){
-          assert.strictEqual(null, err);
-          assert.equal('OK', replies[0]);
-          assert.equal(11, replies[1]);
-          assert.equal(21, replies[2]);
-          assert.equal(11, replies[3][0].toString());
-          assert.equal(21, replies[3][1].toString());
-          next(name);
-      });
+tests.MULTI_4 = function () {
+    var name = "MULTI_4";
+
+    client.multi
+        .mset('some', '10', 'keys', '20')
+        .incr('some')
+        .incr('keys')
+        .mget('some', 'keys')
+        .exec(function(err, replies){
+            assert.strictEqual(null, err);
+            assert.equal('OK', replies[0]);
+            assert.equal(11, replies[1]);
+            assert.equal(21, replies[2]);
+            assert.equal(11, replies[3][0].toString());
+            assert.equal(21, replies[3][1].toString());
+            next(name);
+        });
 };
 
 tests.MULTI_ERROR = function () {
@@ -391,7 +386,6 @@
       });
 };
 
->>>>>>> 7795d683
 tests.HGETALL = function () {
     var name = "HGETALL";
     client.hmset(["hosts", "mjr", "1", "another", "23", "home", "1234"], require_string("OK", name));
