/*global Buffer require exports console setTimeout */

var net = require("net"),
    util = require("./lib/util").util,
    Queue = require("./lib/queue").Queue,
    to_array = require("./lib/to_array"),
    events = require("events"),
    parsers = [], commands,
    connection_id = 0,
    default_port = 6379,
    default_host = "127.0.0.1";

// can set this to true to enable for all connections
exports.debug_mode = false;

// hiredis might not be installed
try {
    require("./lib/parser/hiredis");
    parsers.push(require("./lib/parser/hiredis"));
} catch (err) {
    if (exports.debug_mode) {
        console.warn("hiredis parser not installed.");
    }
}

parsers.push(require("./lib/parser/javascript"));

function RedisClient(stream, options) {
    this.stream = stream;
    this.options = options = options || {};

    this.connection_id = ++connection_id;
    this.connected = false;
    this.ready = false;
    this.connections = 0;
    this.should_buffer = false;
    this.command_queue_high_water = this.options.command_queue_high_water || 1000;
    this.command_queue_low_water = this.options.command_queue_low_water || 0;
    this.max_attempts = null;
    if (options.max_attempts && !isNaN(options.max_attempts) && options.max_attempts > 0) {
        this.max_attempts = +options.max_attempts;
    }
    this.command_queue = new Queue(); // holds sent commands to de-pipeline them
    this.offline_queue = new Queue(); // holds commands issued but not able to be sent
    this.commands_sent = 0;
    this.connect_timeout = false;
    if (options.connect_timeout && !isNaN(options.connect_timeout) && options.connect_timeout > 0) {
        this.connect_timeout = +options.connect_timeout;
    }
    this.initialize_retry_vars();
    this.subscriptions = false;
    this.monitoring = false;
    this.closing = false;
    this.server_info = {};
    this.auth_pass = null;
    this.parser_module = null;
    this.selected_db = null;	// save the selected db here, used when reconnecting
	
    var self = this;

    this.stream.on("connect", function () {
        self.on_connect();
    });

    this.stream.on("data", function (buffer_from_socket) {
        self.on_data(buffer_from_socket);
    });

    this.stream.on("error", function (msg) {
        self.on_error(msg.message);
    });

    this.stream.on("close", function () {
        self.connection_gone("close");
    });

    this.stream.on("end", function () {
        self.connection_gone("end");
    });

    this.stream.on("drain", function () {
        self.should_buffer = false;
        self.emit("drain");
    });

    events.EventEmitter.call(this);
}
util.inherits(RedisClient, events.EventEmitter);
exports.RedisClient = RedisClient;

RedisClient.prototype.initialize_retry_vars = function () {
    this.retry_timer = null;
    this.retry_totaltime = 0;
    this.retry_delay = 250;
    this.retry_backoff = 1.7;
    this.attempts = 1;
};

// flush offline_queue and command_queue, erroring any items with a callback first
RedisClient.prototype.flush_and_error = function (message) {
    var command_obj;
    while (this.offline_queue.length > 0) {
        command_obj = this.offline_queue.shift();
        if (typeof command_obj.callback === "function") {
            command_obj.callback(message);
        }
    }
    this.offline_queue = new Queue();

    while (this.command_queue.length > 0) {
        command_obj = this.command_queue.shift();
        if (typeof command_obj.callback === "function") {
            command_obj.callback(message);
        }
    }
    this.command_queue = new Queue();
};

RedisClient.prototype.on_error = function (msg) {
    var message = "Redis connection to " + this.host + ":" + this.port + " failed - " + msg,
        self = this, command_obj;

    if (this.closing) {
        return;
    }

    if (exports.debug_mode) {
        console.warn(message);
    }

    this.flush_and_error(message);

    this.connected = false;
    this.ready = false;

    this.emit("error", new Error(message));
    // "error" events get turned into exceptions if they aren't listened for.  If the user handled this error
    // then we should try to reconnect.
    this.connection_gone("error");
};

RedisClient.prototype.do_auth = function () {
    var self = this;

    if (exports.debug_mode) {
        console.log("Sending auth to " + self.host + ":" + self.port + " id " + self.connection_id);
    }
    self.send_anyway = true;
    self.send_command("auth", [this.auth_pass], function (err, res) {
        if (err) {
            if (err.toString().match("LOADING")) {
                // if redis is still loading the db, it will not authenticate and everything else will fail
                console.log("Redis still loading, trying to authenticate later");
                setTimeout(function () {
                    self.do_auth();
                }, 2000); // TODO - magic number alert
                return;
            } else {
                return self.emit("error", "Auth error: " + err);
            }
        }
        if (res.toString() !== "OK") {
            return self.emit("error", "Auth failed: " + res.toString());
        }
        if (exports.debug_mode) {
            console.log("Auth succeeded " + self.host + ":" + self.port + " id " + self.connection_id);
        }
        if (self.auth_callback) {
            self.auth_callback(err, res);
            self.auth_callback = null;
        }

        // restore the selected db if needed
        if (self.selected_db !== null) {
            self.send_command('select', [self.selected_db]);
        }

        // now we are really connected
        self.emit("connect");
        if (self.options.no_ready_check) {
            self.ready = true;
            self.send_offline_queue();
        } else {
            self.ready_check();
        }
    });
    self.send_anyway = false;
};

RedisClient.prototype.on_connect = function () {
    if (exports.debug_mode) {
        console.log("Stream connected " + this.host + ":" + this.port + " id " + this.connection_id);
    }
    var self = this;

    this.connected = true;
    this.ready = false;
    this.attempts = 0;
    this.connections += 1;
    this.command_queue = new Queue();
    this.emitted_end = false;
    this.initialize_retry_vars();
    this.stream.setNoDelay();
    this.stream.setTimeout(0);

    this.init_parser();

    if (this.auth_pass) {
        this.do_auth();
    } else {
        // restore the selected db if needed
        if (this.selected_db !== null) {
            this.send_command('select', [this.selected_db]);
        }

        this.emit("connect");

        if (this.options.no_ready_check) {
            this.ready = true;
            this.send_offline_queue();
        } else {
            this.ready_check();
        }
    }
};

RedisClient.prototype.init_parser = function () {
    var self = this;

    if (this.options.parser) {
        if (! parsers.some(function (parser) {
            if (parser.name === self.options.parser) {
                this.parser_module = parser;
                if (exports.debug_mode) {
                    console.log("Using parser module: " + self.parser_module.name);
                }
                return true;
            }
        })) {
            throw new Error("Couldn't find named parser " + self.options.parser + " on this system");
        }
    } else {
        if (exports.debug_mode) {
            console.log("Using default parser module: " + parsers[0].name);
        }
        this.parser_module = parsers[0];
    }

    this.parser_module.debug_mode = exports.debug_mode;

    this.reply_parser = new this.parser_module.Parser({
    	// Always pass return_buffers or buffered_input is passed as an argument, 
    	// then set the parser to return the data as Buffers
        // For buffered_input, encoding to utf8 string will be done in return_reply method
    	// if the command argument is not a buffer
        return_buffers: self.options.return_buffers || self.options.buffered_input || false
    });
    
    // "reply error" is an error sent back by Redis
    this.reply_parser.on("reply error", function (reply) {
        self.return_error(new Error(reply));
    });
    this.reply_parser.on("reply", function (reply) {
        self.return_reply(reply);
    });
    // "error" is bad.  Somehow the parser got confused.  It'll try to reset and continue.
    this.reply_parser.on("error", function (err) {
        self.emit("error", new Error("Redis reply parser error: " + err.stack));
    });
};

RedisClient.prototype.on_info_cmd = function (err, res) {
    var self = this, obj = {}, lines, retry_time;

    if (err) {
        return self.emit("error", "Ready check failed: " + err);
    }

    lines = res.toString().split("\r\n");

    lines.forEach(function (line) {
        var parts = line.split(':');
        if (parts[1]) {
            obj[parts[0]] = parts[1];
        }
    });

    obj.versions = [];
    obj.redis_version.split('.').forEach(function (num) {
        obj.versions.push(+num);
    });

    // expose info key/vals to users
    this.server_info = obj;

    if (!obj.loading || (obj.loading && obj.loading === "0")) {
        if (exports.debug_mode) {
            console.log("Redis server ready.");
        }
        this.ready = true;

        this.send_offline_queue();
        this.emit("ready");
    } else {
        retry_time = obj.loading_eta_seconds * 1000;
        if (retry_time > 1000) {
            retry_time = 1000;
        }
        if (exports.debug_mode) {
            console.log("Redis server still loading, trying again in " + retry_time);
        }
        setTimeout(function () {
            self.ready_check();
        }, retry_time);
    }
};

RedisClient.prototype.ready_check = function () {
    var self = this;

    if (exports.debug_mode) {
        console.log("checking server ready state...");
    }

    this.send_anyway = true;  // secret flag to send_command to send something even if not "ready"
    this.info(function (err, res) {
        self.on_info_cmd(err, res);
    });
    this.send_anyway = false;
};

RedisClient.prototype.send_offline_queue = function () {
    var command_obj, buffered_writes = 0;
    while (this.offline_queue.length > 0) {
        command_obj = this.offline_queue.shift();
        if (exports.debug_mode) {
            console.log("Sending offline command: " + command_obj.command);
        }
        buffered_writes += !this.send_command(command_obj.command, command_obj.args, command_obj.callback);
    }
    this.offline_queue = new Queue();
    // Even though items were shifted off, Queue backing store still uses memory until next add, so just get a new Queue

    if (!buffered_writes) {
        this.should_buffer = false;
        this.emit("drain");
    }
};

RedisClient.prototype.connection_gone = function (why) {
    var self = this, message;

    // If a retry is already in progress, just let that happen
    if (this.retry_timer) {
        return;
    }

    if (exports.debug_mode) {
        console.warn("Redis connection is gone from " + why + " event.");
    }
    this.connected = false;
    this.ready = false;
    this.subscriptions = false;
    this.monitoring = false;

    // since we are collapsing end and close, users don't expect to be called twice
    if (! this.emitted_end) {
        this.emit("end");
        this.emitted_end = true;
    }

    this.flush_and_error("Redis connection gone from " + why + " event.");

    // If this is a requested shutdown, then don't retry
    if (this.closing) {
        this.retry_timer = null;
        if (exports.debug_mode) {
            console.warn("connection ended from quit command, not retrying.");
        }
        return;
    }

    this.retry_delay = Math.floor(this.retry_delay * this.retry_backoff);

    if (exports.debug_mode) {
        console.log("Retry connection in " + this.current_retry_delay + " ms");
    }

    if (this.max_attempts && this.attempts >= this.max_attempts) {
        this.retry_timer = null;
        // TODO - some people need a "Redis is Broken mode" for future commands that errors immediately, and others
        // want the program to exit.  Right now, we just log, which doesn't really help in either case.
        console.error("node_redis: Couldn't get Redis connection after " + this.max_attempts + " attempts.");
        return;
    }

    this.attempts += 1;
    this.emit("reconnecting", {
        delay: self.retry_delay,
        attempt: self.attempts
    });
    this.retry_timer = setTimeout(function () {
        if (exports.debug_mode) {
            console.log("Retrying connection...");
        }

        self.retry_totaltime += self.current_retry_delay;

        if (self.connect_timeout && self.retry_totaltime >= self.connect_timeout) {
            self.retry_timer = null;
            // TODO - engage Redis is Broken mode for future commands, or whatever
            console.error("node_redis: Couldn't get Redis connection after " + self.retry_totaltime + "ms.");
            return;
        }

        self.stream.connect(self.port, self.host);
        self.retry_timer = null;
    }, this.retry_delay);
};

RedisClient.prototype.on_data = function (data) {
    if (exports.debug_mode) {
        console.log("net read " + this.host + ":" + this.port + " id " + this.connection_id + ": " + data.toString());
    }

    try {
        this.reply_parser.execute(data);
    } catch (err) {
        // This is an unexpected parser problem, an exception that came from the parser code itself.
        // Parser should emit "error" events if it notices things are out of whack.
        // Callbacks that throw exceptions will land in return_reply(), below.
        // TODO - it might be nice to have a different "error" event for different types of errors
        this.emit("error", err);
    }
};

RedisClient.prototype.return_error = function (err) {
    var command_obj = this.command_queue.shift(), queue_len = this.command_queue.getLength();

    if (this.subscriptions === false && queue_len === 0) {
        this.emit("idle");
        this.command_queue = new Queue();
    }
    if (this.should_buffer && queue_len <= this.command_queue_low_water) {
        this.emit("drain");
        this.should_buffer = false;
    }

    if (command_obj && typeof command_obj.callback === "function") {
        try {
            command_obj.callback(err);
        } catch (callback_err) {
            // if a callback throws an exception, re-throw it on a new stack so the parser can keep going
            process.nextTick(function () {
                throw callback_err;
            });
        }
    } else {
        console.log("node_redis: no callback to send error: " + err.message);
        // this will probably not make it anywhere useful, but we might as well throw
        process.nextTick(function () {
            throw err;
        });
    }
};

<<<<<<< HEAD
// if a callback throws an exception, re-throw it on a new stack so the parser can keep going.
// put this try/catch in its own function because V8 doesn't optimize this well yet.
function try_callback(callback, reply) {
    try {
        callback(null, reply);
    } catch (err) {
        process.nextTick(function () {
            throw err;
        });
    }
}

// hgetall converts its replies to an Object.  If the reply is empty, null is returned.
function reply_to_object(reply) {
    var obj = {}, j, jl, key, val;

    if (reply.length === 0) {
        return null;
    }

    for (j = 0, jl = reply.length; j < jl; j += 2) {
        key = reply[j].toString();
        val = reply[j + 1];
        obj[key] = val;
    }

    return obj;
}
=======
RedisClient.prototype.encode_data = function (data) {
    if(Buffer.isBuffer(data) ) {
        // If the reply is a buffer, then encode to utf8
        return data.toString("utf8");
    } 

    if(typeof data == "object") {
      // Encode all the buffers in the object if in buffer format
      return this.encode_object(data);
    }

    return data;
};

RedisClient.prototype.encode_object = function (reply) {
    for(var i in reply) {
        reply[i] = this.encode_data(reply[i]);
    }

    return reply;
};

RedisClient.prototype.encode_reply = function (command_obj, reply) {
    // Return if the response is not because of a client command reauest
    if(!command_obj) {
        return reply;
    }

    // If any of the arguments to the command are passed as Buffer, then 
    // return the reply as is (since it is already in Buffer format)
    var command_args = command_obj.args;
    for (var i = 0, len = command_args.length; i < len; i++) {
        if (Buffer.isBuffer(command_args[i])) {
            return reply;
        }
    }

    return this.encode_data(reply);
};
>>>>>>> a6670edb

RedisClient.prototype.return_reply = function (reply) {
    var command_obj, obj, i, len, key, val, type, timestamp, argindex, args, queue_len;
    
    queue_len = this.command_queue.getLength();

    if(this.options.buffered_input) {
      // If the buffered input option was specified, then the reply from the parser will be 
      // in the form of buffers. In this case, convert the reply to utf8 string if command 
      // arguments was not passed as Buffer(which is again the default in most cases)
      reply = this.encode_reply(command_obj, reply);
    }
    
    if (this.subscriptions === false && queue_len === 0) {
        this.emit("idle");
        this.command_queue = new Queue();  // explicitly reclaim storage from old Queue
    }
    if (this.should_buffer && queue_len <= this.command_queue_low_water) {
        this.emit("drain");
        this.should_buffer = false;
    }

    command_obj = this.command_queue.shift();

    if (command_obj && !command_obj.sub_command) {
        if (typeof command_obj.callback === "function") {
            // TODO - confusing and error-prone that hgetall is special cased in two places
            if (reply && 'hgetall' === command_obj.command.toLowerCase()) {
                reply = reply_to_object(reply);
            }

            try_callback(command_obj.callback, reply);
        } else if (exports.debug_mode) {
            console.log("no callback for reply: " + (reply && reply.toString && reply.toString()));
        }
    } else if (this.subscriptions || (command_obj && command_obj.sub_command)) {
        if (Array.isArray(reply)) {
            type = reply[0].toString();

            if (type === "message") {
                this.emit("message", reply[1].toString(), reply[2]); // channel, message
            } else if (type === "pmessage") {
                this.emit("pmessage", reply[1].toString(), reply[2].toString(), reply[3]); // pattern, channel, message
            } else if (type === "subscribe" || type === "unsubscribe" || type === "psubscribe" || type === "punsubscribe") {
                if (reply[2] === 0) {
                    this.subscriptions = false;
                    if (this.debug_mode) {
                        console.log("All subscriptions removed, exiting pub/sub mode");
                    }
                }
                // subscribe commands take an optional callback and also emit an event, but only the first response is included in the callback
                // TODO - document this
                if (command_obj && typeof command_obj.callback === "function") {
                    try_callback(command_obj.callback, reply[1].toString());
                }
                this.emit(type, reply[1].toString(), reply[2]); // channel, count
            } else {
                throw new Error("subscriptions are active but got unknown reply type " + type);
            }
        } else if (! this.closing) {
            throw new Error("subscriptions are active but got an invalid reply: " + reply);
        }
    } else if (this.monitoring) {
        len = reply.indexOf(" ");
        timestamp = reply.slice(0, len);
        argindex = reply.indexOf('"');
        args = reply.slice(argindex + 1, -1).split('" "').map(function (elem) {
            return elem.replace(/\\"/g, '"');
        });
        this.emit("monitor", timestamp, args);
    } else {
        throw new Error("node_redis command queue state error. If you can reproduce this, please report it.");
    }
};

// This Command constructor is ever so slightly faster than using an object literal, but more importantly, using
// a named constructor helps it show up meaningfully in the V8 CPU profiler and in heap snapshots.
function Command(command, args, sub_command, callback) {
    this.command = command;
    this.args = args;
    this.sub_command = sub_command;
    this.callback = callback;
}

RedisClient.prototype.send_command = function (command, args, callback) {
    var arg, this_args, command_obj, i, il, elem_count, stream = this.stream, buffer_args, command_str = "", buffered_writes = 0, last_arg_type;

    if (typeof command !== "string") {
        throw new Error("First argument to send_command must be the command name string, not " + typeof command);
    }

    if (Array.isArray(args)) {
        if (typeof callback === "function") {
            // probably the fastest way:
            //     client.command([arg1, arg2], cb);  (straight passthrough)
            //         send_command(command, [arg1, arg2], cb);
        } else if (! callback) {
            // most people find this variable argument length form more convenient, but it uses arguments, which is slower
            //     client.command(arg1, arg2, cb);   (wraps up arguments into an array)
            //       send_command(command, [arg1, arg2, cb]);
            //     client.command(arg1, arg2);   (callback is optional)
            //       send_command(command, [arg1, arg2]);
            //     client.command(arg1, arg2, undefined);   (callback is undefined)
            //       send_command(command, [arg1, arg2, undefined]);
            last_arg_type = typeof args[args.length - 1];
            if (last_arg_type === "function" || last_arg_type === "undefined") {
                callback = args.pop();
            }
        } else {
            throw new Error("send_command: last argument must be a callback or undefined");
        }
    } else {
        throw new Error("send_command: second argument must be an array");
    }

    // if the last argument is an array, expand it out.  This allows commands like this:
    //     client.command(arg1, [arg2, arg3, arg4], cb);
    //  and converts to:
    //     client.command(arg1, arg2, arg3, arg4, cb);
    // which is convenient for some things like sadd
    if (Array.isArray(args[args.length - 1])) {
        args = args.slice(0, -1).concat(args[args.length - 1]);
    }

    command_obj = new Command(command, args, false, callback);

    if ((!this.ready && !this.send_anyway) || !stream.writable) {
        if (exports.debug_mode) {
            if (!stream.writable) {
                console.log("send command: stream is not writeable.");
            }
            
            console.log("Queueing " + command + " for next server connection.");
        }
        this.offline_queue.push(command_obj);
        this.should_buffer = true;
        return false;
    }

    if (command === "subscribe" || command === "psubscribe" || command === "unsubscribe" || command === "punsubscribe") {
        if (this.subscriptions === false && exports.debug_mode) {
            console.log("Entering pub/sub mode from " + command);
        }
        command_obj.sub_command = true;
        this.subscriptions = true;
    } else if (command === "monitor") {
        this.monitoring = true;
    } else if (command === "quit") {
        this.closing = true;
    } else if (this.subscriptions === true) {
        throw new Error("Connection in pub/sub mode, only pub/sub commands may be used");
    }
    this.command_queue.push(command_obj);
    this.commands_sent += 1;

    elem_count = 1;
    buffer_args = false;

    elem_count += args.length;

    // Always use "Multi bulk commands", but if passed any Buffer args, then do multiple writes, one for each arg
    // This means that using Buffers in commands is going to be slower, so use Strings if you don't already have a Buffer.
    // Also, why am I putting user documentation in the library source code?

    command_str = "*" + elem_count + "\r\n$" + command.length + "\r\n" + command + "\r\n";

    for (i = 0, il = args.length, arg; i < il; i += 1) {
        if (Buffer.isBuffer(args[i])) {
            buffer_args = true;
        }
    }

    if (! buffer_args) { // Build up a string and send entire command in one write
        for (i = 0, il = args.length, arg; i < il; i += 1) {
            arg = args[i];
            if (typeof arg !== "string") {
                arg = String(arg);
            }
            command_str += "$" + Buffer.byteLength(arg) + "\r\n" + arg + "\r\n";
        }
        if (exports.debug_mode) {
            console.log("send " + this.host + ":" + this.port + " id " + this.connection_id + ": " + command_str);
        }
        buffered_writes += !stream.write(command_str);
    } else {
        if (exports.debug_mode) {
            console.log("send command (" + command_str + ") has Buffer arguments");
        }
        buffered_writes += !stream.write(command_str);

        for (i = 0, il = args.length, arg; i < il; i += 1) {
            arg = args[i];
            if (!(Buffer.isBuffer(arg) || arg instanceof String)) {
                arg = String(arg);
            }

            if (Buffer.isBuffer(arg)) {
                if (arg.length === 0) {
                    if (exports.debug_mode) {
                        console.log("send_command: using empty string for 0 length buffer");
                    }
                    buffered_writes += !stream.write("$0\r\n\r\n");
                } else {
                    buffered_writes += !stream.write("$" + arg.length + "\r\n");
                    buffered_writes += !stream.write(arg);
                    buffered_writes += !stream.write("\r\n");
                    if (exports.debug_mode) {
                        console.log("send_command: buffer send " + arg.length + " bytes");
                    }
                }
            } else {
                if (exports.debug_mode) {
                    console.log("send_command: string send " + Buffer.byteLength(arg) + " bytes: " + arg);
                }
                buffered_writes += !stream.write("$" + Buffer.byteLength(arg) + "\r\n" + arg + "\r\n");
            }
        }
    }
    if (exports.debug_mode) {
        console.log("send_command buffered_writes: " + buffered_writes, " should_buffer: " + this.should_buffer);
    }
    if (buffered_writes || this.command_queue.getLength() >= this.command_queue_high_water) {
        this.should_buffer = true;
    }
    return !this.should_buffer;
};

RedisClient.prototype.end = function () {
    this.stream._events = {};
    this.connected = false;
    this.ready = false;
    return this.stream.end();
};

function Multi(client, args) {
    this.client = client;
    this.queue = [["MULTI"]];
    if (Array.isArray(args)) {
        this.queue = this.queue.concat(args);
    }
}

exports.Multi = Multi;

// take 2 arrays and return the union of their elements
function set_union(seta, setb) {
    var obj = {};
    
    seta.forEach(function (val) {
        obj[val] = true;
    });
    setb.forEach(function (val) {
        obj[val] = true;
    });
    return Object.keys(obj);
}

// This static list of commands is updated from time to time.  ./lib/commands.js can be updated with generate_commands.js
commands = set_union(["get", "set", "setnx", "setex", "append", "strlen", "del", "exists", "setbit", "getbit", "setrange", "getrange", "substr",
    "incr", "decr", "mget", "rpush", "lpush", "rpushx", "lpushx", "linsert", "rpop", "lpop", "brpop", "brpoplpush", "blpop", "llen", "lindex",
    "lset", "lrange", "ltrim", "lrem", "rpoplpush", "sadd", "srem", "smove", "sismember", "scard", "spop", "srandmember", "sinter", "sinterstore",
    "sunion", "sunionstore", "sdiff", "sdiffstore", "smembers", "zadd", "zincrby", "zrem", "zremrangebyscore", "zremrangebyrank", "zunionstore",
    "zinterstore", "zrange", "zrangebyscore", "zrevrangebyscore", "zcount", "zrevrange", "zcard", "zscore", "zrank", "zrevrank", "hset", "hsetnx",
    "hget", "hmset", "hmget", "hincrby", "hdel", "hlen", "hkeys", "hvals", "hgetall", "hexists", "incrby", "decrby", "getset", "mset", "msetnx",
    "randomkey", "select", "move", "rename", "renamenx", "expire", "expireat", "keys", "dbsize", "auth", "ping", "echo", "save", "bgsave",
    "bgrewriteaof", "shutdown", "lastsave", "type", "multi", "exec", "discard", "sync", "flushdb", "flushall", "sort", "info", "monitor", "ttl",
    "persist", "slaveof", "debug", "config", "subscribe", "unsubscribe", "psubscribe", "punsubscribe", "publish", "watch", "unwatch", "cluster",
    "restore", "migrate", "dump", "object", "client", "eval", "evalsha"], require("./lib/commands"));

commands.forEach(function (command) {
    RedisClient.prototype[command] = function (args, callback) {
        if (Array.isArray(args) && typeof callback === "function") {
            return this.send_command(command, args, callback);
        } else {
            return this.send_command(command, to_array(arguments));
        }
    };
    RedisClient.prototype[command.toUpperCase()] = RedisClient.prototype[command];

    Multi.prototype[command] = function () {
        this.queue.push([command].concat(to_array(arguments)));
        return this;
    };
    Multi.prototype[command.toUpperCase()] = Multi.prototype[command];
});

// store db in this.select_db to restore it on reconnect
RedisClient.prototype.select = function (db, callback) {
	var self = this;

	this.send_command('select', [db], function (err, res) {
        if (err === null) {
            self.selected_db = db;
        }
        if (typeof(callback) === 'function') {
            callback(err, res);
        }
    });
};
RedisClient.prototype.SELECT = RedisClient.prototype.select;

// Stash auth for connect and reconnect.  Send immediately if already connected.
RedisClient.prototype.auth = function () {
    var args = to_array(arguments);
    this.auth_pass = args[0];
    this.auth_callback = args[1];
    if (exports.debug_mode) {
        console.log("Saving auth as " + this.auth_pass);
    }

    if (this.connected) {
        this.send_command("auth", args);
    }
};
RedisClient.prototype.AUTH = RedisClient.prototype.auth;

RedisClient.prototype.hmget = function (arg1, arg2, arg3) {
    if (Array.isArray(arg2) && typeof arg3 === "function") {
        return this.send_command("hmget", [arg1].concat(arg2), arg3);
    } else if (Array.isArray(arg1) && typeof arg2 === "function") {
        return this.send_command("hmget", arg1, arg2);
    } else {
        return this.send_command("hmget", to_array(arguments));
    }
};
RedisClient.prototype.HMGET = RedisClient.prototype.hmget;

RedisClient.prototype.hmset = function (args, callback) {
    var tmp_args, tmp_keys, i, il, key;

    if (Array.isArray(args) && typeof callback === "function") {
        return this.send_command("hmset", args, callback);
    }

    args = to_array(arguments);
    if (typeof args[args.length - 1] === "function") {
        callback = args[args.length - 1];
        args.length -= 1;
    } else {
        callback = null;
    }

    if (args.length === 2 && typeof args[0] === "string" && typeof args[1] === "object") {
        // User does: client.hmset(key, {key1: val1, key2: val2})
        tmp_args = [ args[0] ];
        tmp_keys = Object.keys(args[1]);
        for (i = 0, il = tmp_keys.length; i < il ; i++) {
            key = tmp_keys[i];
            tmp_args.push(key);
            tmp_args.push(args[1][key]);
        }
        args = tmp_args;
    }

    return this.send_command("hmset", args, callback);
};
RedisClient.prototype.HMSET = RedisClient.prototype.hmset;

Multi.prototype.hmset = function () {
    var args = to_array(arguments), tmp_args;
    if (args.length >= 2 && typeof args[0] === "string" && typeof args[1] === "object") {
        tmp_args = [ "hmset", args[0] ];
        Object.keys(args[1]).map(function (key) {
            tmp_args.push(key);
            tmp_args.push(args[1][key]);
        });
        if (args[2]) {
            tmp_args.push(args[2]);
        }
        args = tmp_args;
    } else {
        args.unshift("hmset");
    }

    this.queue.push(args);
    return this;
};
Multi.prototype.HMSET = Multi.prototype.hmset;

Multi.prototype.exec = function (callback) {
    var self = this;

    // drain queue, callback will catch "QUEUED" or error
    // TODO - get rid of all of these anonymous functions which are elegant but slow
    this.queue.forEach(function (args, index) {
        var command = args[0], obj;
        if (typeof args[args.length - 1] === "function") {
            args = args.slice(1, -1);
        } else {
            args = args.slice(1);
        }
        if (args.length === 1 && Array.isArray(args[0])) {
            args = args[0];
        }
        if (command === 'hmset' && typeof args[1] === 'object') {
            obj = args.pop();
            Object.keys(obj).forEach(function (key) {
                args.push(key);
                args.push(obj[key]);
            });
        }
        this.client.send_command(command, args, function (err, reply) {
            if (err) {
                var cur = self.queue[index];
                if (typeof cur[cur.length - 1] === "function") {
                    cur[cur.length - 1](err);
                } else {
                    throw new Error(err);
                }
                self.queue.splice(index, 1);
            }
        });
    }, this);

    // TODO - make this callback part of Multi.prototype instead of creating it each time
    return this.client.send_command("EXEC", [], function (err, replies) {
        if (err) {
            if (callback) {
                callback(new Error(err));
                return;
            } else {
                throw new Error(err);
            }
        }

        var i, il, j, jl, reply, args, obj, key, val;

        if (replies) {
            for (i = 1, il = self.queue.length; i < il; i += 1) {
                reply = replies[i - 1];
                args = self.queue[i];

                // TODO - confusing and error-prone that hgetall is special cased in two places
                if (reply && args[0].toLowerCase() === "hgetall") {
                    replies[i - 1] = reply = reply_to_object(reply);
                }

                if (typeof args[args.length - 1] === "function") {
                    args[args.length - 1](null, reply);
                }
            }
        }

        if (callback) {
            callback(null, replies);
        }
    });
};

RedisClient.prototype.multi = function (args) {
    return new Multi(this, args);
};
RedisClient.prototype.MULTI = function (args) {
    return new Multi(this, args);
};

exports.createClient = function (port_arg, host_arg, options) {
    var port = port_arg || default_port,
        host = host_arg || default_host,
        redis_client, net_client;

    net_client = net.createConnection(port, host);

    redis_client = new RedisClient(net_client, options);

    redis_client.port = port;
    redis_client.host = host;

    return redis_client;
};

exports.print = function (err, reply) {
    if (err) {
        console.log("Error: " + err);
    } else {
        console.log("Reply: " + reply);
    }
};<|MERGE_RESOLUTION|>--- conflicted
+++ resolved
@@ -248,14 +248,12 @@
 
     this.parser_module.debug_mode = exports.debug_mode;
 
+    // return_buffers sends back Buffers from parser to callback. detect_buffers sends back Buffers from parser, but
+    // converts to Strings if the input arguments are not Buffers.
     this.reply_parser = new this.parser_module.Parser({
-    	// Always pass return_buffers or buffered_input is passed as an argument, 
-    	// then set the parser to return the data as Buffers
-        // For buffered_input, encoding to utf8 string will be done in return_reply method
-    	// if the command argument is not a buffer
-        return_buffers: self.options.return_buffers || self.options.buffered_input || false
-    });
-    
+        return_buffers: self.options.return_buffers || self.options.detect_buffers || false
+    });
+
     // "reply error" is an error sent back by Redis
     this.reply_parser.on("reply error", function (reply) {
         self.return_error(new Error(reply));
@@ -464,7 +462,6 @@
     }
 };
 
-<<<<<<< HEAD
 // if a callback throws an exception, re-throw it on a new stack so the parser can keep going.
 // put this try/catch in its own function because V8 doesn't optimize this well yet.
 function try_callback(callback, reply) {
@@ -493,60 +490,29 @@
 
     return obj;
 }
-=======
-RedisClient.prototype.encode_data = function (data) {
-    if(Buffer.isBuffer(data) ) {
-        // If the reply is a buffer, then encode to utf8
-        return data.toString("utf8");
-    } 
-
-    if(typeof data == "object") {
-      // Encode all the buffers in the object if in buffer format
-      return this.encode_object(data);
-    }
-
-    return data;
-};
-
-RedisClient.prototype.encode_object = function (reply) {
-    for(var i in reply) {
-        reply[i] = this.encode_data(reply[i]);
+
+function reply_to_strings(reply) {
+    var i;
+
+    if (Buffer.isBuffer(reply)) {
+        return reply.toString();
+    }
+
+    if (Array.isArray(reply)) {
+        for (i = 0; i < reply.length; i++) {
+            reply[i] = reply[i].toString();
+        }
+        return reply;
     }
 
     return reply;
-};
-
-RedisClient.prototype.encode_reply = function (command_obj, reply) {
-    // Return if the response is not because of a client command reauest
-    if(!command_obj) {
-        return reply;
-    }
-
-    // If any of the arguments to the command are passed as Buffer, then 
-    // return the reply as is (since it is already in Buffer format)
-    var command_args = command_obj.args;
-    for (var i = 0, len = command_args.length; i < len; i++) {
-        if (Buffer.isBuffer(command_args[i])) {
-            return reply;
-        }
-    }
-
-    return this.encode_data(reply);
-};
->>>>>>> a6670edb
+}
 
 RedisClient.prototype.return_reply = function (reply) {
-    var command_obj, obj, i, len, key, val, type, timestamp, argindex, args, queue_len;
+    var command_obj, obj, i, len, type, timestamp, argindex, args, queue_len;
     
     queue_len = this.command_queue.getLength();
 
-    if(this.options.buffered_input) {
-      // If the buffered input option was specified, then the reply from the parser will be 
-      // in the form of buffers. In this case, convert the reply to utf8 string if command 
-      // arguments was not passed as Buffer(which is again the default in most cases)
-      reply = this.encode_reply(command_obj, reply);
-    }
-    
     if (this.subscriptions === false && queue_len === 0) {
         this.emit("idle");
         this.command_queue = new Queue();  // explicitly reclaim storage from old Queue
@@ -560,6 +526,12 @@
 
     if (command_obj && !command_obj.sub_command) {
         if (typeof command_obj.callback === "function") {
+            if (this.options.detect_buffers && command_obj.buffer_args === false) {
+                // If detect_buffers option was specified, then the reply from the parser will be Buffers.
+                // If this command did not use Buffer arguments, then convert the reply to Strings here.
+                reply = reply_to_strings(reply);
+            }
+
             // TODO - confusing and error-prone that hgetall is special cased in two places
             if (reply && 'hgetall' === command_obj.command.toLowerCase()) {
                 reply = reply_to_object(reply);
@@ -611,15 +583,16 @@
 
 // This Command constructor is ever so slightly faster than using an object literal, but more importantly, using
 // a named constructor helps it show up meaningfully in the V8 CPU profiler and in heap snapshots.
-function Command(command, args, sub_command, callback) {
+function Command(command, args, sub_command, buffer_args, callback) {
     this.command = command;
     this.args = args;
     this.sub_command = sub_command;
+    this.buffer_args = buffer_args;
     this.callback = callback;
 }
 
 RedisClient.prototype.send_command = function (command, args, callback) {
-    var arg, this_args, command_obj, i, il, elem_count, stream = this.stream, buffer_args, command_str = "", buffered_writes = 0, last_arg_type;
+    var arg, this_args, command_obj, i, il, elem_count, buffer_args, stream = this.stream, command_str = "", buffered_writes = 0, last_arg_type;
 
     if (typeof command !== "string") {
         throw new Error("First argument to send_command must be the command name string, not " + typeof command);
@@ -658,7 +631,14 @@
         args = args.slice(0, -1).concat(args[args.length - 1]);
     }
 
-    command_obj = new Command(command, args, false, callback);
+    buffer_args = false;
+    for (i = 0, il = args.length, arg; i < il; i += 1) {
+        if (Buffer.isBuffer(args[i])) {
+            buffer_args = true;
+        }
+    }
+
+    command_obj = new Command(command, args, false, buffer_args, callback);
 
     if ((!this.ready && !this.send_anyway) || !stream.writable) {
         if (exports.debug_mode) {
@@ -689,22 +669,12 @@
     this.command_queue.push(command_obj);
     this.commands_sent += 1;
 
-    elem_count = 1;
-    buffer_args = false;
-
-    elem_count += args.length;
-
-    // Always use "Multi bulk commands", but if passed any Buffer args, then do multiple writes, one for each arg
+    elem_count = args.length + 1;
+
+    // Always use "Multi bulk commands", but if passed any Buffer args, then do multiple writes, one for each arg.
     // This means that using Buffers in commands is going to be slower, so use Strings if you don't already have a Buffer.
-    // Also, why am I putting user documentation in the library source code?
 
     command_str = "*" + elem_count + "\r\n$" + command.length + "\r\n" + command + "\r\n";
-
-    for (i = 0, il = args.length, arg; i < il; i += 1) {
-        if (Buffer.isBuffer(args[i])) {
-            buffer_args = true;
-        }
-    }
 
     if (! buffer_args) { // Build up a string and send entire command in one write
         for (i = 0, il = args.length, arg; i < il; i += 1) {
@@ -959,7 +929,7 @@
             }
         }
 
-        var i, il, j, jl, reply, args, obj, key, val;
+        var i, il, j, jl, reply, args;
 
         if (replies) {
             for (i = 1, il = self.queue.length; i < il; i += 1) {
